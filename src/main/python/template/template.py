import json
import logging
from argparse import ArgumentParser
from io import StringIO
from typing import Any, Dict, List, Tuple, Union

import json5
from apache_beam import Map, Pipeline
from apache_beam.io import BigQueryDisposition, ReadFromPubSub, WriteToPubSub, WriteToBigQuery
from apache_beam.io.gcp.bigquery_tools import RetryStrategy
from apache_beam.options.pipeline_options import PipelineOptions
from fastavro import json_reader, json_writer, parse_schema, reader
from google.api_core.exceptions import NotFound
from google.pubsub_v1 import Encoding, GetSubscriptionRequest, PublisherClient, Schema, SchemaServiceClient, \
    SubscriberClient, Subscription, Topic

logging.basicConfig(format="%(asctime)s : %(levelname)s : %(name)s : %(message)s", level=logging.INFO)
logging = logging.getLogger(__name__)

DEFAULT_DEADLETTER_TOPIC: str = 'deadletter-test'

schema_conversion_errors: List[Tuple[str, Any]] = []

avro_type_to_bigquery_type_map: Dict[Tuple[str, Union[str, None]], str] = {
    ("boolean", None): "BOOLEAN",
    ("bytes", None): "BYTES",
    ("double", None): "FLOAT",
    ("enum", None): "STRING",
    ("float", None): "FLOAT",
    ("int", "date"): "DATE",
    ("int", "time-millis"): "TIME",
    ("int", None): "INTEGER",
    ("long", "time-micros"): "TIME",
    ("long", "timestamp-micros"): "TIMESTAMP",
    ("long", "timestamp-millis"): "TIMESTAMP",
    ("long", None): "INTEGER",
    ("record", None): "RECORD",
    ("string", "uuid"): "STRING",
    ("string", None): "STRING",
}


class SchemaConversionError(Exception):
    pass


class AvroService:

    def __init__(self, schema: Dict[str, Any], encoding: Encoding):
        self.schema: Dict[str, Any] = schema
        self.encoding: Encoding = encoding

    def deserialize(self, record: str) -> Dict[str, Any]:
        if self.encoding is Encoding.JSON:
            return self.__deserialize_json(record)

        if self.encoding is Encoding.BINARY:
            raise NotImplementedError("Avro binary deserialization has not been implemented yet.")

        raise TypeError("No deserialization method is available for this type of encoding.", self.encoding)

    def __deserialize_json(self, record: str) -> Dict[str, Any]:
        string_reader: StringIO = StringIO(self.__strip_json_whitespaces(record))

        avro_reader: reader = json_reader(string_reader, self.schema)

        return avro_reader.next()

    def serialize(self, record: Dict[str, Any]) -> bytes:
        if self.encoding is Encoding.JSON:
            return self.__serialize_json(record)

        if self.encoding is Encoding.BINARY:
            raise NotImplementedError("Avro binary serialization has not been implemented yet.")

        raise TypeError("No serialization method is available for this type of encoding.", self.encoding)

    def __serialize_json(self, record: Dict[str, Any]) -> bytes:
        string_writer: StringIO = StringIO()

        json_writer(string_writer, self.schema, [record])

        return string_writer.getvalue().encode('utf-8')

    @staticmethod
    def __strip_json_whitespaces(json_string: str) -> str:
        return json.dumps(json5.loads(json_string), separators=(',', ':'))

    @staticmethod
    def __convert_to_serializable_object(record: Dict[str, Any]) -> str:
        return json.loads(json.dumps(record, separators=(',', ':')))


def get_bigquery_schema(avro_schema: Dict[str, Any]) -> Dict[str, List[Dict[str, Any]]]:
    bigquery_record_field_definitions: List[Dict[str, Any]] = get_bigquery_record_field_definitions(avro_schema)

    if schema_conversion_errors:
        raise SchemaConversionError('Errors found in Avro to BigQuery schema conversion.', schema_conversion_errors)

    return {"fields": bigquery_record_field_definitions}


def get_bigquery_field_mode(field: Dict[str, Any]) -> str:
    if "null" in field["type"]:
        return "NULLABLE"

    if field["type"] == "array":
        return "REPEATED"

    return "REQUIRED"


def get_bigquery_field_nested_type(nested_field_type: Dict[str, Any]) -> Union[str, None]:
    if "type" not in nested_field_type:
        return schema_conversion_errors.append(('The "type" key was not found in nested type field.',
                                                nested_field_type))

    if nested_field_type["type"] == "array":
        if "items" not in nested_field_type:
            return schema_conversion_errors.append(('The "items" key was not found in array type field.',
                                                    nested_field_type))

        return get_bigquery_field_type(nested_field_type["items"])

    return get_bigquery_field_type(nested_field_type["type"])


def get_bigquery_union_field_type(union_field_type: List[Union[str, Dict[str, Any]]]) -> Union[str, None]:
    non_null_union_field_types: List[Union[str, Dict[str, Any]]] = [field_type for field_type in union_field_type
                                                                    if field_type != "null"]

    if len(non_null_union_field_types) > 1:
        return schema_conversion_errors.append(('Union types are not supported for Avro to BigQuery schema conversion.',
                                                union_field_type))

    return get_bigquery_field_type(non_null_union_field_types[0])


def get_bigquery_field_type(
        field_type: Union[str, Dict[str, Any], List[Union[str, Dict[str, Any]]]]) -> Union[str, None]:
    if isinstance(field_type, list):
        return get_bigquery_union_field_type(field_type)

    if isinstance(field_type, dict):
        type_value: Any = field_type.get("type")
        logical_type_value: Any = field_type.get("logicalType")

        if isinstance(type_value, (str, type(None))) and isinstance(logical_type_value, (str, type(None))) \
                and (type_value, logical_type_value) in avro_type_to_bigquery_type_map:
            return avro_type_to_bigquery_type_map[(type_value, logical_type_value)]

        return get_bigquery_field_nested_type(field_type)

    if isinstance(field_type, str) and (field_type, None) in avro_type_to_bigquery_type_map:
        return avro_type_to_bigquery_type_map[(field_type, None)]

    return schema_conversion_errors.append(("A BigQuery type could not be resolved for this field.", field_type))


def get_bigquery_field_definition(field: Dict[str, Any]) -> Union[Dict[str, Any], None]:
    bigquery_field_definition: Dict[str, Any] = {}

    if "name" not in field:
        return schema_conversion_errors.append(('The "name" key was not found in the Avro field definition.', field))

    if "type" not in field:
        return schema_conversion_errors.append(('The "type" key was not found in the Avro field definition.', field))

    bigquery_field_definition["name"] = field["name"]
    bigquery_field_definition["type"] = get_bigquery_field_type(field["type"])
    bigquery_field_definition["mode"] = get_bigquery_field_mode(field)

    if bigquery_field_definition["type"] == "RECORD":
        bigquery_field_definition["fields"] = get_bigquery_record_field_definitions(field)

    return bigquery_field_definition


def get_bigquery_record_field_definitions(avro_schema: Dict[str, Any]) -> Union[List[Dict[str, Any]], None]:
    next_avro_record_fields: List[Dict[str, Any]] = find_next_avro_record_fields(avro_schema)

    if not next_avro_record_fields:
        return schema_conversion_errors.append(('Avro record fields could not be found.', avro_schema))

    return [get_bigquery_field_definition(field) for field in next_avro_record_fields]


def find_next_avro_record_fields(avro_schema: Dict[str, Any]) -> List[Dict[str, Any]]:
    if "fields" in avro_schema:
        return avro_schema["fields"]

    if "type" in avro_schema:
        if isinstance(avro_schema["type"], dict):
            return find_next_avro_record_fields(avro_schema["type"])

        if isinstance(avro_schema["type"], list):
            return find_next_avro_record_fields(
                [field_type for field_type in avro_schema["type"] if field_type != "null"][0])

    if "items" in avro_schema:
        return find_next_avro_record_fields(avro_schema["items"])

    return []


class DataflowPipelineOptions(PipelineOptions):
    @classmethod
    def _add_argparse_args(cls, parser: ArgumentParser):
        parser.add_argument("--input_subscription", required=True, help="pubsub input topic")
        parser.add_argument("--output_table", required=True, help="bigquery output table")
        parser.add_argument("--deadletter_topic", required=False, help="pubsub deadletter topic")


def get_dataflow_pipeline_options() -> DataflowPipelineOptions:
    parser: ArgumentParser = ArgumentParser()
    pipeline_options: PipelineOptions = PipelineOptions(parser.parse_known_args()[1], streaming=True,
                                                        save_main_session=True)

    return pipeline_options.view_as(DataflowPipelineOptions)


def get_subscription(subscription_path: str) -> Subscription:
    try:
        return SubscriberClient().get_subscription(request=GetSubscriptionRequest({"subscription": subscription_path}))
    except NotFound:
        raise NotFound(f'Subscription not found: "{subscription_path}".')


def get_topic(topic_path: str) -> Topic:
    try:
        return PublisherClient().get_topic(request={"topic": topic_path})
    except NotFound:
        raise NotFound(f'Topic not found: "{topic_path}".')


def get_schema(schema_path: str) -> Dict[str, Any]:
    pubsub_schema: Schema
    try:
        pubsub_schema = SchemaServiceClient().get_schema({"name": schema_path})
    except NotFound:
        raise NotFound(f'Schema not found: "{schema_path}".')

    return parse_schema(json.loads(pubsub_schema.definition))


def get_deadletter_topic_path(project: str, deadletter_topic: Union[str, None]) -> str:
    if not deadletter_topic:
        deadletter_topic = DEFAULT_DEADLETTER_TOPIC

    return PublisherClient.topic_path(project, deadletter_topic)


def main():
    dataflow_pipeline_options: DataflowPipelineOptions = get_dataflow_pipeline_options()
    dataflow_pipeline_options_map: Dict[str, Any] = dataflow_pipeline_options.get_all_options()
    project: str = dataflow_pipeline_options_map.get("project")
    input_subscription: str = dataflow_pipeline_options_map.get("input_subscription")
    output_table: str = dataflow_pipeline_options_map.get("output_table")
    deadletter_topic: str = dataflow_pipeline_options_map.get("deadletter_topic")
    subscription_path: str = SubscriberClient.subscription_path(project, input_subscription)
    subscription: Subscription = get_subscription(subscription_path)
    topic: Topic = get_topic(subscription.topic)
    encoding: Encoding = topic.schema_settings.encoding
    avro_schema: Dict[str, Any] = get_schema(topic.schema_settings.schema)
    bigquery_schema: Dict[str, List[Dict[str, Any]]] = get_bigquery_schema(avro_schema)
    avro_service: AvroService = AvroService(avro_schema, encoding)
    deadletter_topic_path: str = get_deadletter_topic_path(project, deadletter_topic)

    logging.info("-----------------------------------------------------------")
    logging.info("          Dataflow AVRO Streaming with Pub/Sub             ")
    logging.info("-----------------------------------------------------------")

    with Pipeline(options=dataflow_pipeline_options) as pipeline:
        pipeline |= 'PubSub Read' >> ReadStringsFromPubSub(subscription=subscription_path)
        pipeline |= 'Avro Deserialize' >> Map(avro_service.deserialize)
        pipeline |= 'BigQuery Write' >> WriteToBigQuery(table=output_table,
                                                        project=project,
                                                        schema=bigquery_schema,
                                                        create_disposition=BigQueryDisposition.CREATE_IF_NEEDED,
                                                        write_disposition=BigQueryDisposition.WRITE_APPEND,
                                                        insert_retry_strategy=RetryStrategy.RETRY_ON_TRANSIENT_ERROR)

        (pipeline['FailedRows']
<<<<<<< HEAD
         | 'Serialize Failed Records' >> Map(lambda msg: avro_service.serialize(msg[1]))
         | 'PubSub Deadletter Write' >> WriteToPubSub(topic=deadletter_topic_path))
=======
         | 'Serialize Failed Records' >> Map(lambda x: json.dumps(x, separators=(',', ':')))
         | 'PubSub Deadletter Write' >> WriteStringsToPubSub(topic=deadletter_topic_path))
>>>>>>> cbb0fb63


if __name__ == "__main__":
    main()<|MERGE_RESOLUTION|>--- conflicted
+++ resolved
@@ -271,7 +271,8 @@
     logging.info("-----------------------------------------------------------")
 
     with Pipeline(options=dataflow_pipeline_options) as pipeline:
-        pipeline |= 'PubSub Read' >> ReadStringsFromPubSub(subscription=subscription_path)
+        pipeline |= 'PubSub Read' >> ReadFromPubSub(subscription=subscription_path)
+        pipeline |= 'UTF-8 Bytes To String' >> Map(lambda msg: msg.decode("utf-8"))
         pipeline |= 'Avro Deserialize' >> Map(avro_service.deserialize)
         pipeline |= 'BigQuery Write' >> WriteToBigQuery(table=output_table,
                                                         project=project,
@@ -281,13 +282,8 @@
                                                         insert_retry_strategy=RetryStrategy.RETRY_ON_TRANSIENT_ERROR)
 
         (pipeline['FailedRows']
-<<<<<<< HEAD
          | 'Serialize Failed Records' >> Map(lambda msg: avro_service.serialize(msg[1]))
          | 'PubSub Deadletter Write' >> WriteToPubSub(topic=deadletter_topic_path))
-=======
-         | 'Serialize Failed Records' >> Map(lambda x: json.dumps(x, separators=(',', ':')))
-         | 'PubSub Deadletter Write' >> WriteStringsToPubSub(topic=deadletter_topic_path))
->>>>>>> cbb0fb63
 
 
 if __name__ == "__main__":
